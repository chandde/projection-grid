{
  "requirejs": {
    "config": {
      "paths": {
        "component/grid/examples": "component/grid/examples"
      }
    }
  },
  "name": "projection-grid",
  "description": "Client side grid control in JavaScript using pipe and filter patterns.",
  "keywords": [],
  "author": {
    "name": "Ahmed Kamel"
  },
  "main": "dist/projection-grid.js",
<<<<<<< HEAD
  "version": "0.1.0-18",
=======
  "version": "0.1.0-19",
>>>>>>> 2a90a339
  "files": [
    "dist"
  ],
  "scripts": {
    "test": "gulp test coveralls",
    "prepublish": "gulp prepublish"
  },
  "license": "MIT",
  "devDependencies": {
    "babel-core": "^6.7.7",
    "babel-loader": "^6.2.4",
    "babel-preset-es2015": "^6.6.0",
    "backbone": "^1.3.2",
    "backbone-virtualized-listview": "^0.6.1",
    "bluebird": "^3.3.4",
    "bootstrap": "^3.3.6",
    "bootstrap-webpack": "0.0.5",
    "chai": "^3.5.0",
    "coveralls": "^2.11.11",
    "css-loader": "^0.23.1",
    "del": "^2.2.0",
    "eslint": "^2.5.1",
    "eslint-config-xo": "^0.12.0",
    "eslint-config-xo-space": "^0.11.0",
    "exports-loader": "^0.6.3",
    "extract-text-webpack-plugin": "^1.0.1",
    "fast-binary-indexed-tree": "^0.0.4",
    "file-loader": "^0.8.5",
    "gulp": "^3.9.1",
    "gulp-coveralls": "^0.1.4",
    "gulp-democase": "0.0.1",
    "gulp-eslint": "^2.0.0",
    "gulp-exclude-gitignore": "^1.0.0",
    "gulp-jsdoc3": "^0.3.0",
    "gulp-util": "^3.0.7",
    "gulp-webdriver": "^2.0.1",
    "imports-loader": "^0.6.5",
    "istanbul-instrumenter-loader": "^0.2.0",
    "jade": "^1.11.0",
    "jade-loader": "^0.8.0",
    "jquery": "^2.2.2",
    "js-data": "^2.9.0",
    "js-data-http": "^2.2.2",
    "json-loader": "^0.5.4",
    "karma": "^0.13.22",
    "karma-chrome-launcher": "^0.2.3",
    "karma-coverage": "^0.5.5",
    "karma-junit-reporter": "^0.4.2",
    "karma-mocha": "^0.2.2",
    "karma-mocha-reporter": "^2.0.0",
    "karma-phantomjs-launcher": "^1.0.0",
    "karma-sourcemap-loader": "^0.3.7",
    "karma-webpack": "^1.7.0",
    "knockout": "^3.4.0",
    "less": "^2.6.1",
    "less-loader": "^2.2.3",
    "lodash": "^4.6.1",
    "mocha": "^2.4.5",
    "node-static": "^0.7.7",
    "pagination-control": "^0.0.2",
    "phantomjs-prebuilt": "^2.1.7",
    "requirejs": "^2.2.0",
    "resolve": "^1.1.7",
    "sinon": "^1.17.3",
    "sinon-chai": "^2.8.0",
    "source-map-loader": "^0.1.5",
    "style-loader": "^0.13.1",
    "underscore": "^1.8.3",
    "url-loader": "^0.5.7",
    "wdio-dot-reporter": "0.0.5",
    "wdio-junit-reporter": "0.0.2",
    "wdio-mocha-framework": "^0.2.12",
    "webdriverio": "^4.0.5",
    "webpack": "^1.12.14",
    "webpack-stream": "^3.1.0"
  },
  "peerDependencies": {
    "backbone": "^1.3.2",
    "bluebird": "^3.3.4",
    "jquery": "^2.2.2",
    "js-data": "^2.9.0",
    "knockout": "^3.4.0",
    "pagination-control": "^0.0.2",
    "underscore": "^1.8.3",
    "backbone-virtualized-listview": "^0.6.1",
    "fast-binary-indexed-tree": "^0.0.4"
  }
}<|MERGE_RESOLUTION|>--- conflicted
+++ resolved
@@ -13,11 +13,7 @@
     "name": "Ahmed Kamel"
   },
   "main": "dist/projection-grid.js",
-<<<<<<< HEAD
-  "version": "0.1.0-18",
-=======
   "version": "0.1.0-19",
->>>>>>> 2a90a339
   "files": [
     "dist"
   ],
