--- conflicted
+++ resolved
@@ -40,26 +40,21 @@
     html: '<i>Group 0</i>',
     columns: [{
       name: 'CustomerID',
-<<<<<<< HEAD
-      bodyTemplate: bodyTemplate,
+      template: bodyTemplate,
       sortable: true,
     },{
       name: 'OrderID',
       sortable: true,
-    }], 
-=======
-      template: bodyTemplate,
-    },{
-      name: 'OrderID',
     }, {
       name: 'ShipAddressLength',
       field: 'ShipAddress/length',
       title: 'Ship Address Length',
+      sortable: true,
     }, {
       name: 'Destination',
       value: item => `${item.Country}/${item.City}`,
+      sortable: true,
     }],
->>>>>>> 52fb52fd
   },{
     name: 'ShipCity',
     sortable: true,
