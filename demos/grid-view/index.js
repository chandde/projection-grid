--- conflicted
+++ resolved
@@ -45,12 +45,8 @@
       editable: true,
     },{
       name: 'OrderID',
-<<<<<<< HEAD
-      sortable: true,
+      sortable: -1,
       editable: true,
-=======
-      sortable: -1,
->>>>>>> 99cb5132
     }, {
       name: 'ShipAddressLength',
       field: 'ShipAddress/length',
