--- conflicted
+++ resolved
@@ -18,16 +18,6 @@
     }
     const sortableHeader = { name, direction };
 
-<<<<<<< HEAD
-    const query = _.defaults({
-      orderBy: [{
-        key: sortable.key,
-        direction,
-      }],
-    }, this.get('query'));
-
-    this.set({ query, sortableHeader });
-=======
     this.patch({
       query: {
         orderby: [{
@@ -37,7 +27,6 @@
       },
       sortableHeader: { name, direction },
     });
->>>>>>> 91e8877e
   }
 }
 
