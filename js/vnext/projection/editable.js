--- conflicted
+++ resolved
@@ -47,23 +47,6 @@
   }
 }
 
-<<<<<<< HEAD
-/**
-* Enable editing and wrap each editable cell with a template
-*
-* @param {Object} state
-* @param {ColumnGroup} [state.columnGroup] Column group information
-* @param {Object} [state.bodyRows]
-* @param {Number} [state.bodyRows.length] bodyRows' length
-* @param {Function} [state.bodyRows.slice] Get bodyRows element
-* @param {Object} [state.events] Backbone view events handler
-* 
-*/
-export const editable = {
-  name: 'editable',
-  handler(state, options) {
-=======
-
 export const editable = {
   name: 'editable',
 
@@ -78,8 +61,7 @@
    * @param {Object} [state.events] Backbone view events handler
    * 
    */
-  handler(state) {
->>>>>>> 5b93ab60
+  handler(state, options) {
     const leafColumns = state.columnGroup.leafColumns;
     const editableColumns = _.reduce(options.editableColumns, (memo, col) => {
       memo[col.name] = true;
